// Copyright 2016 MaidSafe.net limited.
//
// This SAFE Network Software is licensed to you under (1) the MaidSafe.net Commercial License,
// version 1.0 or later, or (2) The General Public License (GPL), version 3, depending on which
// licence you accepted on initial access to the Software (the "Licences").
//
// By contributing code to the SAFE Network Software, or to this project generally, you agree to be
// bound by the terms of the MaidSafe Contributor Agreement.  This, along with the Licenses can be
// found in the root directory of this project at LICENSE, COPYING and CONTRIBUTOR.
//
// Unless required by applicable law or agreed to in writing, the SAFE Network Software distributed
// under the GPL Licence is distributed on an "AS IS" BASIS, WITHOUT WARRANTIES OR CONDITIONS OF ANY
// KIND, either express or implied.
//
// Please review the Licences for the specific language governing permissions and limitations
// relating to use of the SAFE Network Software.

use {App, AppError};
use ffi_utils::{FFI_RESULT_OK, FfiResult, OpaqueCtx, SafePtr, catch_unwind_cb, from_c_str};
use futures::Future;
use safe_core::FutureExt;
use safe_core::ffi::ipc::req::ContainerPermissions;
use safe_core::ipc::req::containers_into_vec;
use std::os::raw::{c_char, c_void};

mod ffi {
    pub use safe_core::ffi::*;
    pub use safe_core::ipc::req::ffi::*;
}

/// Fetch access info from the network.
///
/// Callback parameters: user data, error code
#[no_mangle]
pub unsafe extern "C" fn access_container_refresh_access_info(
    app: *const App,
    user_data: *mut c_void,
    o_cb: extern "C" fn(user_data: *mut c_void, result: FfiResult),
) {
    catch_unwind_cb(user_data, o_cb, || {
        let user_data = OpaqueCtx(user_data);

        (*app).send(move |client, context| {
            context
                .refresh_access_info(client)
                .then(move |res| {
                    call_result_cb!(res, user_data, o_cb);
                    Ok(())
                })
                .into_box()
                .into()
        })
    })
}

/// Retrieve a list of container names that an app has access to.
///
/// Callback parameters: user data, error code, container permissions vector, vector size
#[no_mangle]
pub unsafe extern "C" fn access_container_fetch(
    app: *const App,
    user_data: *mut c_void,
<<<<<<< HEAD
    o_cb: extern "C" fn(*mut c_void,
                        FfiResult,
                        *const ffi::ContainerPermissions,
                        usize),
=======
    o_cb: extern "C" fn(user_data: *mut c_void,
                        result: FfiResult,
                        container_perms_ptr: *const ContainerPermissions,
                        container_perms_len: usize),
>>>>>>> d5506a83
) {
    catch_unwind_cb(user_data, o_cb, || {
        let user_data = OpaqueCtx(user_data);

        (*app).send(move |client, context| {
            context
                .get_access_info(client)
                .and_then(move |containers| {
                    let ffi_containers = containers_into_vec(containers.into_iter().map(
                        |(key, (_, value))| (key, value),
                    ))?;
                    o_cb(
                        user_data.0,
                        FFI_RESULT_OK,
                        ffi_containers.as_safe_ptr(),
                        ffi_containers.len(),
                    );
                    Ok(())
                })
                .map_err(move |e| {
                    call_result_cb!(Err::<(), _>(e), user_data, o_cb);
                })
                .into_box()
                .into()
        })
    })
}

/// Retrieve `MDataInfo` for the given container name from the access container.
///
/// Callback parameters: user data, error code, mdata info handle
#[no_mangle]
pub unsafe extern "C" fn access_container_get_container_mdata_info(
    app: *const App,
    name: *const c_char,
    user_data: *mut c_void,
<<<<<<< HEAD
    o_cb: extern "C" fn(*mut c_void, FfiResult, *const ffi::MDataInfo),
=======
    o_cb: extern "C" fn(user_data: *mut c_void,
                        result: FfiResult,
                        mdata_info_h: MDataInfoHandle),
>>>>>>> d5506a83
) {
    catch_unwind_cb(user_data, o_cb, || {
        let user_data = OpaqueCtx(user_data);
        let name = from_c_str(name)?;

        (*app).send(move |client, context| {
            context
                .get_access_info(client)
                .map(move |mut containers| if let Some((mdata_info, _)) =
                    containers.remove(&name)
                {
                    let mdata_info = mdata_info.into_repr_c();
                    o_cb(user_data.0, FFI_RESULT_OK, &mdata_info);
                } else {
                    call_result_cb!(Err::<(), _>(AppError::NoSuchContainer), user_data, o_cb);
                })
                .map_err(move |err| {
                    call_result_cb!(Err::<(), _>(err), user_data, o_cb);
                })
                .into_box()
                .into()
        })
    })
}

#[cfg(test)]
mod tests {
    use errors::AppError;
    use ffi::access_container::*;
    use ffi_utils::{ReprC, from_c_str};
<<<<<<< HEAD
    use ffi_utils::test_utils::{call_1, call_vec};
    use safe_core::{DIR_TAG, MDataInfo};
    use safe_core::ipc::req::{ContainerPermissions, Permission, container_perms_from_repr_c};
    use std::collections::HashMap;
    use std::ffi::CString;
    use test_utils::create_app_with_access;
=======
    use ffi_utils::test_utils::{call_0, call_1, call_vec};
    use safe_core::DIR_TAG;
    use safe_core::ipc::req::{Permission, container_perms_from_repr_c};
    use std::collections::{BTreeSet, HashMap};
    use std::ffi::CString;
    use test_utils::{create_app_with_access, run, run_now};
>>>>>>> d5506a83

    // Test refreshing access info by fetching it from the network.
    #[test]
    fn refresh_access_info() {
        // Shared container
        let mut container_permissions = HashMap::new();
        let _ = container_permissions.insert(
            "_videos".to_string(),
            btree_set![Permission::Read, Permission::Insert],
        );

        let app = create_app_with_access(container_permissions.clone());

        run(&app, move |_client, context| {
            let reg = unwrap!(context.as_registered()).clone();
            assert!(reg.access_info.borrow().is_empty());
            Ok(())
        });

        unsafe {
            unwrap!(call_0(
                |ud, cb| access_container_refresh_access_info(&app, ud, cb),
            ))
        }

        run(&app, move |_client, context| {
            let reg = unwrap!(context.as_registered()).clone();
            assert!(!reg.access_info.borrow().is_empty());

            let access_info = reg.access_info.borrow();
            assert_eq!(
                unwrap!(access_info.get("_videos")).1,
                *unwrap!(container_permissions.get("_videos"))
            );

            Ok(())
        });
    }

    // Test getting info about access containers and their mutable data.
    #[test]
    fn get_access_info() {
        let mut container_permissions = HashMap::new();
        let _ = container_permissions.insert("_videos".to_string(), btree_set![Permission::Read]);
        let app = create_app_with_access(container_permissions);

        // Get access container info
        let perms: Vec<PermSet> =
            unsafe { unwrap!(call_vec(|ud, cb| access_container_fetch(&app, ud, cb))) };

        let perms: HashMap<String, ContainerPermissions> =
            perms.into_iter().map(|val| (val.0, val.1)).collect();

        assert_eq!(perms["_videos"], btree_set![Permission::Read]);
        assert_eq!(perms.len(), 2);

        // Get MD info
        let md_info: MDataInfo = {
            let videos_str = unwrap!(CString::new("_videos"));
            unsafe {
                unwrap!(call_1(|ud, cb| {
                    access_container_get_container_mdata_info(&app, videos_str.as_ptr(), ud, cb)
                }))
            }
        };

        assert_eq!(md_info.type_tag, DIR_TAG);
    }

    struct PermSet(String, ContainerPermissions);

    impl ReprC for PermSet {
        type C = *const ffi::ContainerPermissions;
        type Error = AppError;

        unsafe fn clone_from_repr_c(c_repr: Self::C) -> Result<Self, Self::Error> {
            Ok(PermSet(
                from_c_str((*c_repr).cont_name)?,
                container_perms_from_repr_c((*c_repr).access)?,
            ))
        }
    }

}<|MERGE_RESOLUTION|>--- conflicted
+++ resolved
@@ -19,14 +19,10 @@
 use ffi_utils::{FFI_RESULT_OK, FfiResult, OpaqueCtx, SafePtr, catch_unwind_cb, from_c_str};
 use futures::Future;
 use safe_core::FutureExt;
-use safe_core::ffi::ipc::req::ContainerPermissions;
+use safe_core::ffi::MDataInfo as FfiMDataInfo;
+use safe_core::ffi::ipc::req::ContainerPermissions as FfiContainerPermissions;
 use safe_core::ipc::req::containers_into_vec;
 use std::os::raw::{c_char, c_void};
-
-mod ffi {
-    pub use safe_core::ffi::*;
-    pub use safe_core::ipc::req::ffi::*;
-}
 
 /// Fetch access info from the network.
 ///
@@ -60,17 +56,10 @@
 pub unsafe extern "C" fn access_container_fetch(
     app: *const App,
     user_data: *mut c_void,
-<<<<<<< HEAD
-    o_cb: extern "C" fn(*mut c_void,
-                        FfiResult,
-                        *const ffi::ContainerPermissions,
-                        usize),
-=======
     o_cb: extern "C" fn(user_data: *mut c_void,
                         result: FfiResult,
-                        container_perms_ptr: *const ContainerPermissions,
+                        container_perms_ptr: *const FfiContainerPermissions,
                         container_perms_len: usize),
->>>>>>> d5506a83
 ) {
     catch_unwind_cb(user_data, o_cb, || {
         let user_data = OpaqueCtx(user_data);
@@ -107,13 +96,9 @@
     app: *const App,
     name: *const c_char,
     user_data: *mut c_void,
-<<<<<<< HEAD
-    o_cb: extern "C" fn(*mut c_void, FfiResult, *const ffi::MDataInfo),
-=======
     o_cb: extern "C" fn(user_data: *mut c_void,
                         result: FfiResult,
-                        mdata_info_h: MDataInfoHandle),
->>>>>>> d5506a83
+                        mdata_info: *const FfiMDataInfo),
 ) {
     catch_unwind_cb(user_data, o_cb, || {
         let user_data = OpaqueCtx(user_data);
@@ -144,21 +129,14 @@
     use errors::AppError;
     use ffi::access_container::*;
     use ffi_utils::{ReprC, from_c_str};
-<<<<<<< HEAD
-    use ffi_utils::test_utils::{call_1, call_vec};
+    use ffi_utils::test_utils::{call_0, call_1, call_vec};
     use safe_core::{DIR_TAG, MDataInfo};
-    use safe_core::ipc::req::{ContainerPermissions, Permission, container_perms_from_repr_c};
+    use safe_core::ffi::ipc::req::ContainerPermissions as FfiContainerPermissions;
+    use safe_core::ipc::req::{Permission, container_perms_from_repr_c};
+    use safe_core::ipc::req::ContainerPermissions;
     use std::collections::HashMap;
     use std::ffi::CString;
-    use test_utils::create_app_with_access;
-=======
-    use ffi_utils::test_utils::{call_0, call_1, call_vec};
-    use safe_core::DIR_TAG;
-    use safe_core::ipc::req::{Permission, container_perms_from_repr_c};
-    use std::collections::{BTreeSet, HashMap};
-    use std::ffi::CString;
-    use test_utils::{create_app_with_access, run, run_now};
->>>>>>> d5506a83
+    use test_utils::{create_app_with_access, run};
 
     // Test refreshing access info by fetching it from the network.
     #[test]
@@ -209,9 +187,7 @@
         let perms: Vec<PermSet> =
             unsafe { unwrap!(call_vec(|ud, cb| access_container_fetch(&app, ud, cb))) };
 
-        let perms: HashMap<String, ContainerPermissions> =
-            perms.into_iter().map(|val| (val.0, val.1)).collect();
-
+        let perms: HashMap<_, _> = perms.into_iter().map(|val| (val.0, val.1)).collect();
         assert_eq!(perms["_videos"], btree_set![Permission::Read]);
         assert_eq!(perms.len(), 2);
 
@@ -231,7 +207,7 @@
     struct PermSet(String, ContainerPermissions);
 
     impl ReprC for PermSet {
-        type C = *const ffi::ContainerPermissions;
+        type C = *const FfiContainerPermissions;
         type Error = AppError;
 
         unsafe fn clone_from_repr_c(c_repr: Self::C) -> Result<Self, Self::Error> {
