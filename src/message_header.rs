--- conflicted
+++ resolved
@@ -30,12 +30,8 @@
 
 impl Encodable for MessageHeader {
   fn encode<E: Encoder>(&self, e: &mut E)->Result<(), E::Error> {
-<<<<<<< HEAD
-    CborTagEncode::new(5483_004, &(&self.message_id, &self.destination, &self.source,
-=======
     CborTagEncode::new(5483_004,
                     &(&self.message_id, &self.destination, &self.source,
->>>>>>> ddceac86
                              &self.authority, &self.signature)).encode(e)
   }
 }
