// Copyright 2015 MaidSafe.net limited.
//
// This SAFE Network Software is licensed to you under (1) the MaidSafe.net Commercial License,
// version 1.0 or later, or (2) The General Public License (GPL), version 3, depending on which
// licence you accepted on initial access to the Software (the "Licences").
//
// By contributing code to the SAFE Network Software, or to this project generally, you agree to be
// bound by the terms of the MaidSafe Contributor Agreement, version 1.0.  This, along with the
// Licenses can be found in the root directory of this project at LICENSE, COPYING and CONTRIBUTOR.
//
// Unless required by applicable law or agreed to in writing, the SAFE Network Software distributed
// under the GPL Licence is distributed on an "AS IS" BASIS, WITHOUT WARRANTIES OR CONDITIONS OF ANY
// KIND, either express or implied.
//
// Please review the Licences for the specific language governing permissions and limitations
// relating to use of the SAFE Network Software.

#![allow(dead_code)]

mod database;

use maidsafe_types::*;
use routing::NameType;
use routing::node_interface::{MethodCall};
use routing::types::{MessageAction, DestinationAddress};
use routing::error::{ResponseError, InterfaceError};
use routing::sendable::Sendable;
pub use self::database::PmidManagerAccountWrapper;

use cbor::Decoder;

pub struct PmidManager {
  db_ : database::PmidManagerDatabase
}

impl PmidManager {
  pub fn new() -> PmidManager {
    PmidManager { db_: database::PmidManagerDatabase::new() }
  }

  pub fn handle_put(&mut self, dest_address: &DestinationAddress, data : &Vec<u8>) ->Result<MessageAction, InterfaceError> {
    if self.db_.put_data(&dest_address.dest, data.len() as u64) {
      let mut destinations : Vec<NameType> = Vec::new();
      destinations.push(dest_address.dest.clone());
      Ok(MessageAction::SendOn(destinations))
    } else {
      Err(From::from(ResponseError::InvalidRequest))
    }
  }

  pub fn handle_put_response(&mut self, from_address: &NameType,
                             response: &Result<Vec<u8>, ResponseError>) -> MethodCall {
    // TODO: here the assumption is pmid_node's routing will send back the whole original payload data,
    //       when the return from pmid_node->handle_put() is Err(InvalidRequest)
    // The content in response is payload for the failing to store data or the removed Sacrificial copy
    if response.is_err() {
      return MethodCall::None;
    }
    let data = response.clone().unwrap();
    self.db_.delete_data(from_address, data.len() as u64);
    let mut decoder = Decoder::from_bytes(&data[..]);
    let removed_copy: Payload = decoder.decode().next().unwrap().unwrap();
    let mut name : NameType;
    match removed_copy.get_type_tag() {
      PayloadTypeTag::ImmutableData => {
        name = removed_copy.get_data::<ImmutableData>().name();
      }
      PayloadTypeTag::ImmutableDataBackup => {
        name = removed_copy.get_data::<ImmutableDataBackup>().name();
      }
      PayloadTypeTag::ImmutableDataSacrificial => {
        name = removed_copy.get_data::<ImmutableDataSacrificial>().name();
      }
      _ => { return MethodCall::None; }
    }
    // Routing holds the payload and will attach it to compose the response message to DataManager
    MethodCall::SendOn { destination: name }
  }

<<<<<<< HEAD
  pub fn retrieve_all_and_reset(&mut self, close_group: &Vec<NameType>) -> Vec<MethodCall> {
=======
  pub fn handle_account_transfer(&mut self, payload : maidsafe_types::Payload) {
      let pmidmanager_account_wrapper : PmidManagerAccountWrapper = payload.get_data();
      self.db_.handle_account_transfer(&pmidmanager_account_wrapper);
  }

  pub fn retrieve_all_and_reset(&mut self, close_group: &Vec<routing::NameType>) -> Vec<routing::node_interface::MethodCall> {
>>>>>>> dc01498a
    self.db_.retrieve_all_and_reset(close_group)
  }
}

#[cfg(test)]
mod test {
  use cbor;
  use routing;
  use super::{PmidManager};
  use maidsafe_types::*;
  use routing::types::*;
  use super::database::{PmidManagerAccount, PmidManagerAccountWrapper};

  #[test]
  fn handle_put() {
    let mut pmid_manager = PmidManager::new();
    let dest = DestinationAddress { dest: routing::test_utils::Random::generate_random(), relay_to: None };
    let value = routing::types::generate_random_vec_u8(1024);
    let data = ImmutableData::new(value);
    let payload = Payload::new(PayloadTypeTag::ImmutableData, &data);
    let mut encoder = cbor::Encoder::from_memory();
    let encode_result = encoder.encode(&[&payload]);
    assert_eq!(encode_result.is_ok(), true);

    let put_result = pmid_manager.handle_put(&dest, &array_as_vector(encoder.as_bytes()));
    assert_eq!(put_result.is_err(), false);
    match put_result.ok().unwrap() {
      MessageAction::SendOn(ref x) => {
        assert_eq!(x.len(), 1);
        assert_eq!(x[0], dest.dest);
      }
      MessageAction::Reply(_) => panic!("Unexpected"),
    }
  }

    #[test]
    fn handle_account_transfer() {
        let mut pmid_manager = PmidManager::new();
        let name : routing::NameType = routing::test_utils::Random::generate_random();
        let account_wrapper = PmidManagerAccountWrapper::new(name.clone(), PmidManagerAccount::new());
        let payload = Payload::new(PayloadTypeTag::PmidManagerAccountTransfer, &account_wrapper);
        pmid_manager.handle_account_transfer(payload);
        assert_eq!(pmid_manager.db_.exist(&name), true);
    }
}<|MERGE_RESOLUTION|>--- conflicted
+++ resolved
@@ -77,16 +77,12 @@
     MethodCall::SendOn { destination: name }
   }
 
-<<<<<<< HEAD
-  pub fn retrieve_all_and_reset(&mut self, close_group: &Vec<NameType>) -> Vec<MethodCall> {
-=======
   pub fn handle_account_transfer(&mut self, payload : maidsafe_types::Payload) {
       let pmidmanager_account_wrapper : PmidManagerAccountWrapper = payload.get_data();
       self.db_.handle_account_transfer(&pmidmanager_account_wrapper);
   }
 
-  pub fn retrieve_all_and_reset(&mut self, close_group: &Vec<routing::NameType>) -> Vec<routing::node_interface::MethodCall> {
->>>>>>> dc01498a
+  pub fn retrieve_all_and_reset(&mut self, close_group: &Vec<NameType>) -> Vec<MethodCall> {
     self.db_.retrieve_all_and_reset(close_group)
   }
 }
