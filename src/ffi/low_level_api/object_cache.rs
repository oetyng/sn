// Copyright 2016 MaidSafe.net limited.
//
// This SAFE Network Software is licensed to you under (1) the MaidSafe.net Commercial License,
// version 1.0 or later, or (2) The General Public License (GPL), version 3, depending on which
// licence you accepted on initial access to the Software (the "Licences").
//
// By contributing code to the SAFE Network Software, or to this project generally, you agree to be
// bound by the terms of the MaidSafe Contributor Agreement, version 1.0.  This, along with the
// Licenses can be found in the root directory of this project at LICENSE, COPYING and CONTRIBUTOR.
//
// Unless required by applicable law or agreed to in writing, the SAFE Network Software distributed
// under the GPL Licence is distributed on an "AS IS" BASIS, WITHOUT WARRANTIES OR CONDITIONS OF ANY
// KIND, either express or implied.
//
// Please review the Licences for the specific language governing permissions and limitations
// relating to use of the SAFE Network Software.

use ffi::errors::FfiError;
use ffi::low_level_api::{AppendableDataHandle, CipherOptHandle, DataIdHandle, EncryptKeyHandle,
                         ObjectHandle, SelfEncryptorReaderHandle, SelfEncryptorWriterHandle,
                         SignKeyHandle, StructDataHandle};
use ffi::low_level_api::appendable_data::AppendableData;
use ffi::low_level_api::cipher_opt::CipherOpt;
use ffi::low_level_api::immut_data::{SelfEncryptorReaderWrapper, SelfEncryptorWriterWrapper};
use lru_cache::LruCache;
use routing::{DataIdentifier, StructuredData};
use rust_sodium::crypto::{box_, sign};
use std::sync::{Mutex, ONCE_INIT, Once};
use std::u64;

const DEFAULT_CAPACITY: usize = 100;

pub fn object_cache() -> &'static Mutex<ObjectCache> {
    static mut OBJECT_CACHE: *const Mutex<ObjectCache> = 0 as *const Mutex<ObjectCache>;
    static ONCE: Once = ONCE_INIT;

    unsafe {
        ONCE.call_once(|| OBJECT_CACHE = Box::into_raw(Box::new(Default::default())));
        &*OBJECT_CACHE
    }
}

// TODO Instead of this make each field a Mutex - that way operation on one handle does not block
// operations on others.
pub struct ObjectCache {
    new_handle: ObjectHandle,
    pub struct_data: LruCache<StructDataHandle, StructuredData>,
    pub data_id: LruCache<DataIdHandle, DataIdentifier>,
    pub appendable_data: LruCache<AppendableDataHandle, AppendableData>,
    pub se_reader: LruCache<SelfEncryptorReaderHandle, SelfEncryptorReaderWrapper>,
    pub se_writer: LruCache<SelfEncryptorWriterHandle, SelfEncryptorWriterWrapper>,
    pub cipher_opt: LruCache<CipherOptHandle, CipherOpt>,
    pub encrypt_key: LruCache<EncryptKeyHandle, box_::PublicKey>,
    pub sign_key: LruCache<SignKeyHandle, sign::PublicKey>,
}

impl ObjectCache {
    pub fn new_handle(&mut self) -> ObjectHandle {
        self.new_handle = self.new_handle.wrapping_add(1);
        self.new_handle
    }

    // TODO Remove
    #[allow(unused)]
    pub fn reset(&mut self) {
        self.new_handle = u64::MAX;

        self.struct_data.clear();
        self.data_id.clear();
        self.appendable_data.clear();
        self.se_reader.clear();
        self.se_writer.clear();
        self.cipher_opt.clear();
        self.encrypt_key.clear();
        self.sign_key.clear();
    }

    // TODO This is a nice way of doing things - use it for others types too
    pub fn insert_appendable_data(&mut self, data: AppendableData) -> AppendableDataHandle {
        let handle = self.new_handle();
        let _ = self.appendable_data.insert(handle, data);

        handle
    }

    // TODO change handle to &AppendableDataHandle to keep interface uniform (no surprises,
    // maintain consistency with standard interfaces).
    pub fn get_appendable_data(&mut self,
                               handle: AppendableDataHandle)
                               -> Result<&mut AppendableData, FfiError> {
        self.appendable_data
            .get_mut(&handle)
            .ok_or(FfiError::InvalidAppendableDataHandle)
    }

    pub fn get_data_id(&mut self, handle: DataIdHandle) -> Result<&mut DataIdentifier, FfiError> {
        self.data_id.get_mut(&handle).ok_or(FfiError::InvalidDataIdHandle)
    }

<<<<<<< HEAD
    // TODO remove
=======
    // TODO Remove
>>>>>>> ffcd275e
    #[allow(unused)]
    pub fn get_encrypt_key(&mut self,
                           handle: EncryptKeyHandle)
                           -> Result<&mut box_::PublicKey, FfiError> {
        self.encrypt_key.get_mut(&handle).ok_or(FfiError::InvalidEncryptKeyHandle)
    }

    pub fn get_sign_key(&mut self,
                        handle: SignKeyHandle)
                        -> Result<&mut sign::PublicKey, FfiError> {
        self.sign_key.get_mut(&handle).ok_or(FfiError::InvalidSignKeyHandle)
    }
}

impl Default for ObjectCache {
    fn default() -> Self {
        ObjectCache {
            new_handle: u64::MAX,
            struct_data: LruCache::new(DEFAULT_CAPACITY),
            data_id: LruCache::new(DEFAULT_CAPACITY),
            appendable_data: LruCache::new(DEFAULT_CAPACITY),
            se_reader: LruCache::new(DEFAULT_CAPACITY),
            se_writer: LruCache::new(DEFAULT_CAPACITY),
            cipher_opt: LruCache::new(DEFAULT_CAPACITY),
            encrypt_key: LruCache::new(DEFAULT_CAPACITY),
            sign_key: LruCache::new(DEFAULT_CAPACITY),
        }
    }
}<|MERGE_RESOLUTION|>--- conflicted
+++ resolved
@@ -97,11 +97,7 @@
         self.data_id.get_mut(&handle).ok_or(FfiError::InvalidDataIdHandle)
     }
 
-<<<<<<< HEAD
-    // TODO remove
-=======
     // TODO Remove
->>>>>>> ffcd275e
     #[allow(unused)]
     pub fn get_encrypt_key(&mut self,
                            handle: EncryptKeyHandle)
