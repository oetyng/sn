--- conflicted
+++ resolved
@@ -141,17 +141,9 @@
     state: State,
     routing_table: RoutingTable<PublicId, crust::Connection>,
     // our bootstrap connections
-<<<<<<< HEAD
-    proxy_map: ::std::collections::HashMap<::crust::Connection, PublicId>,
-    // any clients we have proxying through us
-    client_map: ::std::collections::HashMap<sign::PublicKey, ::crust::Connection>,
-    // all prospective nodes trying to join the network through us
-    joining_nodes_map: ::std::collections::HashMap<sign::PublicKey, ::crust::Connection>,
-=======
     proxy_map: HashMap<crust::Connection, PublicId>,
     // any clients we have proxying through us, and whether they have `client_restriction`
     client_map: HashMap<sign::PublicKey, (crust::Connection, bool)>,
->>>>>>> 95715fbb
     data_cache: LruCache<XorName, Data>,
 }
 
@@ -203,16 +195,9 @@
                 full_id: full_id,
                 state: State::Disconnected,
                 routing_table: RoutingTable::new(&our_name),
-<<<<<<< HEAD
-                proxy_map: ::std::collections::HashMap::new(),
-                client_map: ::std::collections::HashMap::new(),
-                joining_nodes_map: ::std::collections::HashMap::new(),
-                data_cache: LruCache::with_expiry_duration(::time::Duration::minutes(10)),
-=======
                 proxy_map: HashMap::new(),
                 client_map: HashMap::new(),
                 data_cache: LruCache::with_expiry_duration(Duration::minutes(10)),
->>>>>>> 95715fbb
             };
 
             core.run(category_rx);
@@ -870,20 +855,8 @@
         Ok(self.crust_service.send(connection, raw_bytes))
     }
 
-<<<<<<< HEAD
-    fn bootstrap_deny(&mut self, connection: ::crust::Connection) -> Result<(), RoutingError> {
-        let message = Message::DirectMessage(DirectMessage::BootstrapDeny);
-        let raw_bytes = try!(serialise(&message));
-        Ok(self.crust_service.send(connection, raw_bytes))
-    }
-
-    fn client_identify(&mut self, connection: ::crust::Connection) -> Result<(), RoutingError> {
-        let serialised_public_id =
-            try!(::maidsafe_utilities::serialisation::serialise(self.full_id.public_id()));
-=======
     fn client_identify(&mut self, connection: crust::Connection) -> Result<(), RoutingError> {
         let serialised_public_id = try!(serialisation::serialise(self.full_id.public_id()));
->>>>>>> 95715fbb
         let signature = sign::sign_detached(&serialised_public_id,
                                             self.full_id.signing_private_key());
 
@@ -971,11 +944,6 @@
                 Ok(())
             }
             DirectMessage::BootstrapDeny => {
-<<<<<<< HEAD
-                warn!("Connection failed: Proxy node doesn't accept any more joining nodes.");
-                self.crust_service.drop_node(connection);
-                let _ = self.proxy_map.remove(&connection);
-=======
                 if self.client_restriction {
                     warn!("Connection failed: Proxy node needs a larger routing table to accept \
                            clients.");
@@ -983,7 +951,6 @@
                     warn!("Connection failed: Proxy node doesn't accept any more joining nodes.");
                 }
                 self.retry_bootstrap_with_blacklist(connection);
->>>>>>> 95715fbb
                 Ok(())
             }
             DirectMessage::ClientIdentify { ref serialised_public_id, ref signature, client_restriction } => {
@@ -1007,23 +974,6 @@
                     return Ok(());
                 }
 
-<<<<<<< HEAD
-                if client_restriction {
-                    if let Some(prev_conn) = self.client_map
-                                                 .insert(public_id.signing_public_key().clone(),
-                                                         connection) {
-                        debug!("Found previous connection against client key - Dropping {:?}",
-                               prev_conn);
-                        self.crust_service.drop_node(prev_conn);
-                    }
-                } else {
-                    if self.joining_nodes_map.len() == MAX_JOINING_NODES {
-                        debug!("No additional joining nodes allowed.");
-                        return self.bootstrap_deny(connection);
-                    }
-                    let _ = self.joining_nodes_map.insert(public_id.signing_public_key().clone(),
-                                                          connection);
-=======
                 let group_size = kademlia_routing_table::group_size();
                 if client_restriction {
                     if self.routing_table.len() < group_size {
@@ -1048,7 +998,6 @@
                     debug!("Found previous connection against client key - Dropping {:?}",
                            prev_conn);
                     self.crust_service.drop_node(prev_conn);
->>>>>>> 95715fbb
                 }
 
                 let _ = self.bootstrap_identify(connection);
@@ -1122,13 +1071,9 @@
                             return Ok(());
                         }
 
-<<<<<<< HEAD
-                        if self.routing_table.len() == ::kademlia_routing_table::group_size() {
-=======
                         if self.routing_table.len() >= kademlia_routing_table::group_size()
                                 && !self.proxy_map.is_empty() {
                             trace!("Routing table reached group size. Dropping proxy.");
->>>>>>> 95715fbb
                             self.proxy_map.keys()
                                 .foreach(|&connection| self.crust_service.drop_node(connection));
                             self.proxy_map.clear();
@@ -1715,17 +1660,6 @@
         self.full_id.public_id_mut().set_name(new_name);
     }
 
-<<<<<<< HEAD
-    fn dropped_client_connection(&mut self, connection: &::crust::Connection) {
-        let public_key = self.client_map
-                             .iter()
-                             .chain(self.joining_nodes_map.iter())
-                             .find(|&(_, client)| client == connection)
-                             .map(|entry| entry.0.clone());
-        if let Some(public_key) = public_key {
-            if self.client_map.remove(&public_key).is_none() {
-                let _ = self.joining_nodes_map.remove(&public_key);
-=======
     fn dropped_client_connection(&mut self, connection: &crust::Connection) {
         if let Some(public_key) = self.client_map
                                       .iter()
@@ -1733,7 +1667,6 @@
                                       .map(|entry| entry.0.clone()) {
             if let Some((_, false)) = self.client_map.remove(&public_key) {
                 trace!("Joining node dropped. {} remaining.", self.joining_nodes_num());
->>>>>>> 95715fbb
             }
         }
     }
