--- conflicted
+++ resolved
@@ -1,9 +1,6 @@
 SHELL := /bin/bash
-<<<<<<< HEAD
 SN_NODE_VERSION := $(shell grep "^version" < Cargo.toml | head -n 1 | awk '{ print $$3 }' | sed 's/\"//g')
-=======
 SN_CLI_VERSION := $(shell grep "^version" < Cargo.toml | head -n 1 | awk '{ print $$3 }' | sed 's/\"//g')
->>>>>>> 25264d95
 UNAME_S := $(shell uname -s)
 DEPLOY_PATH := deploy
 DEPLOY_PROD_PATH := ${DEPLOY_PATH}/prod
@@ -57,7 +54,7 @@
 	find target/aarch64-unknown-linux-musl/release -maxdepth 1 -type f -exec cp '{}' artifacts \;
 
 .ONESHELL:
-build-artifacts-for-deploy:
+sn_node-build-artifacts-for-deploy:
 	# This target is just for debugging the packaging process.
 	# Given the zipped artifacts retrieved from Github, it creates the
 	# directory structure that's expected by the packaging target.
@@ -71,17 +68,30 @@
 	cd artifacts
 	for arch in "$${architectures[@]}" ; do \
 		mkdir -p prod/$$arch/release; \
-<<<<<<< HEAD
 		unzip sn_node-$$arch-prod.zip -d prod/$$arch/release; \
 		rm sn_node-$$arch-prod.zip
-=======
+	done
+.ONESHELL:
+sn_cli-build-artifacts-for-deploy:
+	# This target is just for debugging the packaging process.
+	# Given the zipped artifacts retrieved from Github, it creates the
+	# directory structure that's expected by the packaging target.
+	declare -a architectures=( \
+		"x86_64-unknown-linux-musl" \
+		"x86_64-pc-windows-msvc" \
+		"x86_64-apple-darwin" \
+		"arm-unknown-linux-musleabi" \
+		"armv7-unknown-linux-musleabihf" \
+		"aarch64-unknown-linux-musl")
+	cd artifacts
+	for arch in "$${architectures[@]}" ; do \
+		mkdir -p prod/$$arch/release; \
 		unzip sn_cli-$$arch-prod.zip -d prod/$$arch/release; \
 		rm sn_cli-$$arch-prod.zip
->>>>>>> 25264d95
 	done
 
 .ONESHELL:
-package-version-artifacts-for-deploy:
+sn_node-package-version-artifacts-for-deploy:
 	rm -f *.zip *.tar.gz
 	rm -rf ${DEPLOY_PATH}
 	mkdir -p ${DEPLOY_PROD_PATH}
@@ -95,19 +105,36 @@
 		"aarch64-unknown-linux-musl")
 
 	for arch in "$${architectures[@]}" ; do \
-<<<<<<< HEAD
 		if [[ $$arch == *"windows"* ]]; then bin_name="sn_node.exe"; else bin_name="sn_node"; fi; \
 		zip -j sn_node-${SN_NODE_VERSION}-$$arch.zip artifacts/prod/$$arch/release/$$bin_name; \
 		zip -j sn_node-latest-$$arch.zip artifacts/prod/$$arch/release/$$bin_name; \
 		tar -C artifacts/prod/$$arch/release -zcvf sn_node-${SN_NODE_VERSION}-$$arch.tar.gz $$bin_name; \
 		tar -C artifacts/prod/$$arch/release -zcvf sn_node-latest-$$arch.tar.gz $$bin_name; \
-=======
+	done
+
+	mv *.tar.gz ${DEPLOY_PROD_PATH}
+	mv *.zip ${DEPLOY_PROD_PATH}
+
+.ONESHELL:
+sn_cli-package-version-artifacts-for-deploy:
+	rm -f *.zip *.tar.gz
+	rm -rf ${DEPLOY_PATH}
+	mkdir -p ${DEPLOY_PROD_PATH}
+
+	declare -a architectures=( \
+		"x86_64-unknown-linux-musl" \
+		"x86_64-pc-windows-msvc" \
+		"x86_64-apple-darwin" \
+		"arm-unknown-linux-musleabi" \
+		"armv7-unknown-linux-musleabihf" \
+		"aarch64-unknown-linux-musl")
+
+	for arch in "$${architectures[@]}" ; do \
 		if [[ $$arch == *"windows"* ]]; then bin_name="safe.exe"; else bin_name="safe"; fi; \
 		zip -j sn_cli-${SN_CLI_VERSION}-$$arch.zip artifacts/prod/$$arch/release/$$bin_name; \
 		zip -j sn_cli-latest-$$arch.zip artifacts/prod/$$arch/release/$$bin_name; \
 		tar -C artifacts/prod/$$arch/release -zcvf sn_cli-${SN_CLI_VERSION}-$$arch.tar.gz $$bin_name; \
 		tar -C artifacts/prod/$$arch/release -zcvf sn_cli-latest-$$arch.tar.gz $$bin_name; \
->>>>>>> 25264d95
 	done
 
 	mv *.tar.gz ${DEPLOY_PROD_PATH}
