[package]
authors = [ "MaidSafe Developers <dev@maidsafe.net>" ]
description = "Implementation of the nodes for the Safe Network."
documentation = "https://docs.rs/sn_node"
edition = "2018"
homepage = "https://maidsafe.net"
license = "GPL-3.0"
name = "sn_node"
readme = "README.md"
repository = "https://github.com/maidsafe/sn_node"
version = "0.37.10"

[package.metadata.cargo-udeps.ignore]
development = [ "sn_client", "maplit" ]

[dependencies]
async-log = "2.0.0"
base64 = "~0.10.1"
bincode = "1.2.1"
dirs-next = "1.0.1"
flexi_logger = "~0.16.1"
futures = "~0.3.5"
hex = "~0.3.2"
hex_fmt = "~0.3.0"
lazy_static = "1"
log = "~0.4.7"
pickledb = "~0.4.0"
rand = "~0.7.3"
rand_chacha = "~0.2.2"
serde_json = "1.0.53"
structopt = "~0.3.17"
crdts = "4.3.0"
ed25519-dalek = "1.0.0-pre.4"
<<<<<<< HEAD
sn_routing = "~0.60.4"
=======
sn_routing = "~0.60.6"
>>>>>>> 9d5c36b8
sn_data_types = "~0.18.0"
sn_messaging = "~16.0.0"
sn_transfers = "~0.7.0"
ed25519 = "1.0.1"
signature = "1.1.10"
xor_name = "1.1.10"
sn_launch_tool = "~0.2.0"
dashmap = "3.11.10"
thiserror = "1.0.23"
itertools = "0.10.0"
async-trait = "0.1.42"

  [dependencies.bytes]
  version = "1.0.1"
  features = [ "serde" ]

  [dependencies.fxhash]
  version = "~0.2.1"
  optional = true

  [dependencies.self_update]
  version = "~0.16.0"
  default-features = false
  features = [
  "rustls",
  "archive-tar",
  "archive-zip",
  "compression-flate2",
  "compression-zip-deflate"
]

  [dependencies.serde]
  version = "1.0.111"
  features = [ "derive", "rc" ]

  [dependencies.bls]
  package = "threshold_crypto"
  version = "~0.4.0"

  [dependencies.tokio]
  version = "1.3.0"
  features = [ "macros", "fs", "sync", "io-util" ]

[dev_dependencies]
tempdir = "~0.3.7"
futures = "~0.3.8"
anyhow = "1.0.40"

  [dev_dependencies.tokio]
  version = "1.3.0"
  features = [ "rt", "rt-multi-thread" ]

[[bin]]
name = "sn_node"
doc = false

[features]
default = [ "simulated-payouts" ]
simulated-payouts = [
  "sn_data_types/simulated-payouts",
  "sn_transfers/simulated-payouts",
  "sn_messaging/simulated-payouts"
]
chaos = [ ]<|MERGE_RESOLUTION|>--- conflicted
+++ resolved
@@ -31,11 +31,7 @@
 structopt = "~0.3.17"
 crdts = "4.3.0"
 ed25519-dalek = "1.0.0-pre.4"
-<<<<<<< HEAD
-sn_routing = "~0.60.4"
-=======
 sn_routing = "~0.60.6"
->>>>>>> 9d5c36b8
 sn_data_types = "~0.18.0"
 sn_messaging = "~16.0.0"
 sn_transfers = "~0.7.0"
